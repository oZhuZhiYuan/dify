--- conflicted
+++ resolved
@@ -24,9 +24,6 @@
 
     error = ('{lang} is not a valid language.'
              .format(lang=lang))
-<<<<<<< HEAD
-    raise ValueError(error)
-=======
     raise ValueError(error)
 
 
@@ -91,5 +88,4 @@
             }
         }
     ],
-}
->>>>>>> 9b57b4c6
+}