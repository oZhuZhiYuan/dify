--- conflicted
+++ resolved
@@ -4,13 +4,9 @@
 
 import requests
 from flask import current_app, redirect, request
-<<<<<<< HEAD
 from flask_restful import Resource
 from sqlalchemy import select
 from sqlalchemy.orm import Session
-=======
-from flask_restful import Resource  # type: ignore
->>>>>>> cdaef30c
 from werkzeug.exceptions import Unauthorized
 
 from configs import dify_config
