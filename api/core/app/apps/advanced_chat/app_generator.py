import contextvars
import logging
import os
import threading
import uuid
from collections.abc import Generator
from typing import Any, Optional, Union

from flask import Flask, current_app
from pydantic import ValidationError

import contexts
from core.app.app_config.features.file_upload.manager import FileUploadConfigManager
from core.app.apps.advanced_chat.app_config_manager import AdvancedChatAppConfigManager
from core.app.apps.advanced_chat.app_runner import AdvancedChatAppRunner
from core.app.apps.advanced_chat.generate_response_converter import AdvancedChatAppGenerateResponseConverter
from core.app.apps.advanced_chat.generate_task_pipeline import AdvancedChatAppGenerateTaskPipeline
from core.app.apps.base_app_queue_manager import AppQueueManager, GenerateTaskStoppedException, PublishFrom
from core.app.apps.message_based_app_generator import MessageBasedAppGenerator
from core.app.apps.message_based_app_queue_manager import MessageBasedAppQueueManager
from core.app.entities.app_invoke_entities import AdvancedChatAppGenerateEntity, InvokeFrom
from core.app.entities.task_entities import ChatbotAppBlockingResponse, ChatbotAppStreamResponse
from core.file.message_file_parser import MessageFileParser
from core.model_runtime.errors.invoke import InvokeAuthorizationError, InvokeError
from core.ops.ops_trace_manager import TraceQueueManager
<<<<<<< HEAD
=======
from core.workflow.entities.variable_pool import VariablePool
from core.workflow.enums import SystemVariableKey
>>>>>>> 715eb8fa
from extensions.ext_database import db
from models.account import Account
from models.model import App, Conversation, EndUser, Message
from models.workflow import Workflow

logger = logging.getLogger(__name__)


class AdvancedChatAppGenerator(MessageBasedAppGenerator):
    def generate(
<<<<<<< HEAD
            self,
            app_model: App,
            workflow: Workflow,
            user: Union[Account, EndUser],
            args: dict,
            invoke_from: InvokeFrom,
            stream: bool = True,
    )  -> dict[str, Any] | Generator[str, Any, None]:
=======
        self, app_model: App,
        workflow: Workflow,
        user: Union[Account, EndUser],
        args: dict,
        invoke_from: InvokeFrom,
        stream: bool = True,
    ):
>>>>>>> 715eb8fa
        """
        Generate App response.

        :param app_model: App
        :param workflow: Workflow
        :param user: account or end user
        :param args: request args
        :param invoke_from: invoke from source
        :param stream: is stream
        """
        if not args.get('query'):
            raise ValueError('query is required')

        query = args['query']
        if not isinstance(query, str):
            raise ValueError('query must be a string')

        query = query.replace('\x00', '')
        inputs = args['inputs']

        extras = {
            "auto_generate_conversation_name": args.get('auto_generate_name', False)
        }

        # get conversation
        conversation = None
<<<<<<< HEAD
        if args.get('conversation_id'):
            conversation = self._get_conversation_by_user(app_model, args.get('conversation_id', ''), user)
=======
        conversation_id = args.get('conversation_id')
        if conversation_id:
            conversation = self._get_conversation_by_user(app_model=app_model, conversation_id=conversation_id, user=user)
>>>>>>> 715eb8fa

        # parse files
        files = args['files'] if args.get('files') else []
        message_file_parser = MessageFileParser(tenant_id=app_model.tenant_id, app_id=app_model.id)
        file_extra_config = FileUploadConfigManager.convert(workflow.features_dict, is_vision=False)
        if file_extra_config:
            file_objs = message_file_parser.validate_and_transform_files_arg(
                files,
                file_extra_config,
                user
            )
        else:
            file_objs = []

        # convert to app config
        app_config = AdvancedChatAppConfigManager.get_app_config(
            app_model=app_model,
            workflow=workflow
        )

        # get tracing instance
        user_id = user.id if isinstance(user, Account) else user.session_id
        trace_manager = TraceQueueManager(app_model.id, user_id)

        if invoke_from == InvokeFrom.DEBUGGER:
            # always enable retriever resource in debugger mode
            app_config.additional_features.show_retrieve_source = True

        # init application generate entity
        application_generate_entity = AdvancedChatAppGenerateEntity(
            task_id=str(uuid.uuid4()),
            app_config=app_config,
            conversation_id=conversation.id if conversation else None,
            inputs=conversation.inputs if conversation else self._get_cleaned_inputs(inputs, app_config),
            query=query,
            files=file_objs,
            user_id=user.id,
            stream=stream,
            invoke_from=invoke_from,
            extras=extras,
            trace_manager=trace_manager
        )
        contexts.tenant_id.set(application_generate_entity.app_config.tenant_id)

        return self._generate(
            workflow=workflow,
            user=user,
            invoke_from=invoke_from,
            application_generate_entity=application_generate_entity,
            conversation=conversation,
            stream=stream
        )

    def single_iteration_generate(self, app_model: App,
                                  workflow: Workflow,
                                  node_id: str,
                                  user: Account,
                                  args: dict,
<<<<<<< HEAD
                                  stream: bool = True) \
            -> dict[str, Any] | Generator[str, Any, None]:
=======
                                  stream: bool = True):
>>>>>>> 715eb8fa
        """
        Generate App response.

        :param app_model: App
        :param workflow: Workflow
        :param user: account or end user
        :param args: request args
        :param invoke_from: invoke from source
        :param stream: is stream
        """
        if not node_id:
            raise ValueError('node_id is required')

        if args.get('inputs') is None:
            raise ValueError('inputs is required')

<<<<<<< HEAD
=======
        extras = {
            "auto_generate_conversation_name": False
        }

        # get conversation
        conversation = None
        conversation_id = args.get('conversation_id')
        if conversation_id:
            conversation = self._get_conversation_by_user(app_model=app_model, conversation_id=conversation_id, user=user)

>>>>>>> 715eb8fa
        # convert to app config
        app_config = AdvancedChatAppConfigManager.get_app_config(
            app_model=app_model,
            workflow=workflow
        )

        # init application generate entity
        application_generate_entity = AdvancedChatAppGenerateEntity(
            task_id=str(uuid.uuid4()),
            app_config=app_config,
            conversation_id=None,
            inputs={},
            query='',
            files=[],
            user_id=user.id,
            stream=stream,
            invoke_from=InvokeFrom.DEBUGGER,
            extras={
                "auto_generate_conversation_name": False
            },
            single_iteration_run=AdvancedChatAppGenerateEntity.SingleIterationRunEntity(
                node_id=node_id,
                inputs=args['inputs']
            )
        )
        contexts.tenant_id.set(application_generate_entity.app_config.tenant_id)

        return self._generate(
            workflow=workflow,
            user=user,
            invoke_from=InvokeFrom.DEBUGGER,
            application_generate_entity=application_generate_entity,
            conversation=None,
            stream=stream
        )

    def _generate(self, *,
<<<<<<< HEAD
                  workflow: Workflow,
                  user: Union[Account, EndUser],
                  invoke_from: InvokeFrom,
                  application_generate_entity: AdvancedChatAppGenerateEntity,
                  conversation: Optional[Conversation] = None,
                  stream: bool = True) \
            -> dict[str, Any] | Generator[str, Any, None]:
        """
        Generate App response.

        :param workflow: Workflow
        :param user: account or end user
        :param invoke_from: invoke from source
        :param application_generate_entity: application generate entity
        :param conversation: conversation
        :param stream: is stream
        """
=======
                 workflow: Workflow,
                 user: Union[Account, EndUser],
                 invoke_from: InvokeFrom,
                 application_generate_entity: AdvancedChatAppGenerateEntity,
                 conversation: Conversation | None = None,
                 stream: bool = True):
>>>>>>> 715eb8fa
        is_first_conversation = False
        if not conversation:
            is_first_conversation = True

        # init generate records
        (
            conversation,
            message
        ) = self._init_generate_records(application_generate_entity, conversation)

        if is_first_conversation:
            # update conversation features
            conversation.override_model_configs = workflow.features
            db.session.commit()
            db.session.refresh(conversation)

        # init queue manager
        queue_manager = MessageBasedAppQueueManager(
            task_id=application_generate_entity.task_id,
            user_id=application_generate_entity.user_id,
            invoke_from=application_generate_entity.invoke_from,
            conversation_id=conversation.id,
            app_mode=conversation.mode,
            message_id=message.id
        )

<<<<<<< HEAD
=======
        # Init conversation variables
        stmt = select(ConversationVariable).where(
            ConversationVariable.app_id == conversation.app_id, ConversationVariable.conversation_id == conversation.id
        )
        with Session(db.engine) as session:
            conversation_variables = session.scalars(stmt).all()
            if not conversation_variables:
                # Create conversation variables if they don't exist.
                conversation_variables = [
                    ConversationVariable.from_variable(
                        app_id=conversation.app_id, conversation_id=conversation.id, variable=variable
                    )
                    for variable in workflow.conversation_variables
                ]
                session.add_all(conversation_variables)
            # Convert database entities to variables.
            conversation_variables = [item.to_variable() for item in conversation_variables]

            session.commit()

            # Increment dialogue count.
            conversation.dialogue_count += 1

            conversation_id = conversation.id
            conversation_dialogue_count = conversation.dialogue_count
            db.session.commit()
            db.session.refresh(conversation)

        inputs = application_generate_entity.inputs
        query = application_generate_entity.query
        files = application_generate_entity.files

        user_id = None
        if application_generate_entity.invoke_from in [InvokeFrom.WEB_APP, InvokeFrom.SERVICE_API]:
            end_user = db.session.query(EndUser).filter(EndUser.id == application_generate_entity.user_id).first()
            if end_user:
                user_id = end_user.session_id
        else:
            user_id = application_generate_entity.user_id

        # Create a variable pool.
        system_inputs = {
            SystemVariableKey.QUERY: query,
            SystemVariableKey.FILES: files,
            SystemVariableKey.CONVERSATION_ID: conversation_id,
            SystemVariableKey.USER_ID: user_id,
            SystemVariableKey.DIALOGUE_COUNT: conversation_dialogue_count,
        }
        variable_pool = VariablePool(
            system_variables=system_inputs,
            user_inputs=inputs,
            environment_variables=workflow.environment_variables,
            conversation_variables=conversation_variables,
        )
        contexts.workflow_variable_pool.set(variable_pool)

>>>>>>> 715eb8fa
        # new thread
        worker_thread = threading.Thread(target=self._generate_worker, kwargs={
            'flask_app': current_app._get_current_object(), # type: ignore
            'application_generate_entity': application_generate_entity,
            'queue_manager': queue_manager,
            'conversation_id': conversation.id,
            'message_id': message.id,
            'context': contextvars.copy_context(),
        })

        worker_thread.start()

        # return response or stream generator
        response = self._handle_advanced_chat_response(
            application_generate_entity=application_generate_entity,
            workflow=workflow,
            queue_manager=queue_manager,
            conversation=conversation,
            message=message,
            user=user,
            stream=stream,
        )

        return AdvancedChatAppGenerateResponseConverter.convert(
            response=response,
            invoke_from=invoke_from
        )

    def _generate_worker(self, flask_app: Flask,
                         application_generate_entity: AdvancedChatAppGenerateEntity,
                         queue_manager: AppQueueManager,
                         conversation_id: str,
                         message_id: str,
                         context: contextvars.Context) -> None:
        """
        Generate worker in a new thread.
        :param flask_app: Flask app
        :param application_generate_entity: application generate entity
        :param queue_manager: queue manager
        :param conversation_id: conversation ID
        :param message_id: message ID
        :return:
        """
        for var, val in context.items():
            var.set(val)
        with flask_app.app_context():
            try:
                # get conversation and message
                conversation = self._get_conversation(conversation_id)
                message = self._get_message(message_id)

                # chatbot app
                runner = AdvancedChatAppRunner(
                    application_generate_entity=application_generate_entity,
                    queue_manager=queue_manager,
                    conversation=conversation,
                    message=message
                )

                runner.run()
            except GenerateTaskStoppedException:
                pass
            except InvokeAuthorizationError:
                queue_manager.publish_error(
                    InvokeAuthorizationError('Incorrect API key provided'),
                    PublishFrom.APPLICATION_MANAGER
                )
            except ValidationError as e:
                logger.exception("Validation Error when generating")
                queue_manager.publish_error(e, PublishFrom.APPLICATION_MANAGER)
            except (ValueError, InvokeError) as e:
<<<<<<< HEAD
                if os.environ.get("DEBUG") and os.environ.get("DEBUG", "false").lower() == 'true':
=======
                if os.environ.get("DEBUG", "false").lower() == 'true':
>>>>>>> 715eb8fa
                    logger.exception("Error when generating")
                queue_manager.publish_error(e, PublishFrom.APPLICATION_MANAGER)
            except Exception as e:
                logger.exception("Unknown Error when generating")
                queue_manager.publish_error(e, PublishFrom.APPLICATION_MANAGER)
            finally:
                db.session.close()

    def _handle_advanced_chat_response(
        self,
        *,
        application_generate_entity: AdvancedChatAppGenerateEntity,
        workflow: Workflow,
        queue_manager: AppQueueManager,
        conversation: Conversation,
        message: Message,
        user: Union[Account, EndUser],
        stream: bool = False,
    ) -> Union[ChatbotAppBlockingResponse, Generator[ChatbotAppStreamResponse, None, None]]:
        """
        Handle response.
        :param application_generate_entity: application generate entity
        :param workflow: workflow
        :param queue_manager: queue manager
        :param conversation: conversation
        :param message: message
        :param user: account or end user
        :param stream: is stream
        :return:
        """
        # init generate task pipeline
        generate_task_pipeline = AdvancedChatAppGenerateTaskPipeline(
            application_generate_entity=application_generate_entity,
            workflow=workflow,
            queue_manager=queue_manager,
            conversation=conversation,
            message=message,
            user=user,
            stream=stream,
        )

        try:
            return generate_task_pipeline.process()
        except ValueError as e:
            if e.args[0] == "I/O operation on closed file.":  # ignore this error
                raise GenerateTaskStoppedException()
            else:
                logger.exception(e)
                raise e<|MERGE_RESOLUTION|>--- conflicted
+++ resolved
@@ -23,11 +23,8 @@
 from core.file.message_file_parser import MessageFileParser
 from core.model_runtime.errors.invoke import InvokeAuthorizationError, InvokeError
 from core.ops.ops_trace_manager import TraceQueueManager
-<<<<<<< HEAD
-=======
 from core.workflow.entities.variable_pool import VariablePool
 from core.workflow.enums import SystemVariableKey
->>>>>>> 715eb8fa
 from extensions.ext_database import db
 from models.account import Account
 from models.model import App, Conversation, EndUser, Message
@@ -38,7 +35,6 @@
 
 class AdvancedChatAppGenerator(MessageBasedAppGenerator):
     def generate(
-<<<<<<< HEAD
             self,
             app_model: App,
             workflow: Workflow,
@@ -47,15 +43,6 @@
             invoke_from: InvokeFrom,
             stream: bool = True,
     )  -> dict[str, Any] | Generator[str, Any, None]:
-=======
-        self, app_model: App,
-        workflow: Workflow,
-        user: Union[Account, EndUser],
-        args: dict,
-        invoke_from: InvokeFrom,
-        stream: bool = True,
-    ):
->>>>>>> 715eb8fa
         """
         Generate App response.
 
@@ -82,14 +69,9 @@
 
         # get conversation
         conversation = None
-<<<<<<< HEAD
-        if args.get('conversation_id'):
-            conversation = self._get_conversation_by_user(app_model, args.get('conversation_id', ''), user)
-=======
         conversation_id = args.get('conversation_id')
         if conversation_id:
             conversation = self._get_conversation_by_user(app_model=app_model, conversation_id=conversation_id, user=user)
->>>>>>> 715eb8fa
 
         # parse files
         files = args['files'] if args.get('files') else []
@@ -148,12 +130,8 @@
                                   node_id: str,
                                   user: Account,
                                   args: dict,
-<<<<<<< HEAD
                                   stream: bool = True) \
             -> dict[str, Any] | Generator[str, Any, None]:
-=======
-                                  stream: bool = True):
->>>>>>> 715eb8fa
         """
         Generate App response.
 
@@ -170,19 +148,6 @@
         if args.get('inputs') is None:
             raise ValueError('inputs is required')
 
-<<<<<<< HEAD
-=======
-        extras = {
-            "auto_generate_conversation_name": False
-        }
-
-        # get conversation
-        conversation = None
-        conversation_id = args.get('conversation_id')
-        if conversation_id:
-            conversation = self._get_conversation_by_user(app_model=app_model, conversation_id=conversation_id, user=user)
-
->>>>>>> 715eb8fa
         # convert to app config
         app_config = AdvancedChatAppConfigManager.get_app_config(
             app_model=app_model,
@@ -220,7 +185,6 @@
         )
 
     def _generate(self, *,
-<<<<<<< HEAD
                   workflow: Workflow,
                   user: Union[Account, EndUser],
                   invoke_from: InvokeFrom,
@@ -238,14 +202,6 @@
         :param conversation: conversation
         :param stream: is stream
         """
-=======
-                 workflow: Workflow,
-                 user: Union[Account, EndUser],
-                 invoke_from: InvokeFrom,
-                 application_generate_entity: AdvancedChatAppGenerateEntity,
-                 conversation: Conversation | None = None,
-                 stream: bool = True):
->>>>>>> 715eb8fa
         is_first_conversation = False
         if not conversation:
             is_first_conversation = True
@@ -272,8 +228,6 @@
             message_id=message.id
         )
 
-<<<<<<< HEAD
-=======
         # Init conversation variables
         stmt = select(ConversationVariable).where(
             ConversationVariable.app_id == conversation.app_id, ConversationVariable.conversation_id == conversation.id
@@ -330,7 +284,6 @@
         )
         contexts.workflow_variable_pool.set(variable_pool)
 
->>>>>>> 715eb8fa
         # new thread
         worker_thread = threading.Thread(target=self._generate_worker, kwargs={
             'flask_app': current_app._get_current_object(), # type: ignore
@@ -402,11 +355,7 @@
                 logger.exception("Validation Error when generating")
                 queue_manager.publish_error(e, PublishFrom.APPLICATION_MANAGER)
             except (ValueError, InvokeError) as e:
-<<<<<<< HEAD
-                if os.environ.get("DEBUG") and os.environ.get("DEBUG", "false").lower() == 'true':
-=======
                 if os.environ.get("DEBUG", "false").lower() == 'true':
->>>>>>> 715eb8fa
                     logger.exception("Error when generating")
                 queue_manager.publish_error(e, PublishFrom.APPLICATION_MANAGER)
             except Exception as e:
