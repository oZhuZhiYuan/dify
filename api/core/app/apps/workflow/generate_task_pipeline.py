--- conflicted
+++ resolved
@@ -109,11 +109,8 @@
 
         self._task_state = WorkflowTaskState()
         self._wip_workflow_node_executions = {}
-<<<<<<< HEAD
         self._wip_workflow_agent_logs = {}
         self.total_tokens: int = 0
-=======
->>>>>>> 4b402c40
 
     def process(self) -> Union[WorkflowAppBlockingResponse, Generator[WorkflowAppStreamResponse, None, None]]:
         """
