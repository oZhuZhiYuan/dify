import base64
import re
from enum import Enum
from typing import Any, Optional, Union

from pydantic import BaseModel, ConfigDict, Field, ValidationInfo, field_serializer, field_validator

from core.entities.parameter_entities import AppSelectorScope, CommonParameterType, ModelConfigScope
from core.entities.provider_entities import ProviderConfig
from core.tools.entities.common_entities import I18nObject


class ToolLabelEnum(Enum):
    SEARCH = "search"
    IMAGE = "image"
    VIDEOS = "videos"
    WEATHER = "weather"
    FINANCE = "finance"
    DESIGN = "design"
    TRAVEL = "travel"
    SOCIAL = "social"
    NEWS = "news"
    MEDICAL = "medical"
    PRODUCTIVITY = "productivity"
    EDUCATION = "education"
    BUSINESS = "business"
    ENTERTAINMENT = "entertainment"
    UTILITIES = "utilities"
    OTHER = "other"


class ToolProviderType(str, Enum):
    """
    Enum class for tool provider
    """

    PLUGIN = "plugin"
    BUILT_IN = "builtin"
    WORKFLOW = "workflow"
    API = "api"
    APP = "app"
    DATASET_RETRIEVAL = "dataset-retrieval"

    @classmethod
    def value_of(cls, value: str) -> "ToolProviderType":
        """
        Get value of given mode.

        :param value: mode value
        :return: mode
        """
        for mode in cls:
            if mode.value == value:
                return mode
        raise ValueError(f"invalid mode value {value}")


class ApiProviderSchemaType(Enum):
    """
    Enum class for api provider schema type.
    """

    OPENAPI = "openapi"
    SWAGGER = "swagger"
    OPENAI_PLUGIN = "openai_plugin"
    OPENAI_ACTIONS = "openai_actions"

    @classmethod
    def value_of(cls, value: str) -> "ApiProviderSchemaType":
        """
        Get value of given mode.

        :param value: mode value
        :return: mode
        """
        for mode in cls:
            if mode.value == value:
                return mode
        raise ValueError(f"invalid mode value {value}")


class ApiProviderAuthType(Enum):
    """
    Enum class for api provider auth type.
    """

    NONE = "none"
    API_KEY = "api_key"

    @classmethod
    def value_of(cls, value: str) -> "ApiProviderAuthType":
        """
        Get value of given mode.

        :param value: mode value
        :return: mode
        """
        for mode in cls:
            if mode.value == value:
                return mode
        raise ValueError(f"invalid mode value {value}")


class ToolInvokeMessage(BaseModel):
    class TextMessage(BaseModel):
        text: str

    class JsonMessage(BaseModel):
        json_object: dict

    class BlobMessage(BaseModel):
        blob: bytes

    class FileMessage(BaseModel):
        pass

    class VariableMessage(BaseModel):
        variable_name: str = Field(..., description="The name of the variable")
        variable_value: str = Field(..., description="The value of the variable")
        stream: bool = Field(default=False, description="Whether the variable is streamed")

        @field_validator("variable_value", mode="before")
        @classmethod
        def transform_variable_value(cls, value, values) -> Any:
            """
            Only basic types and lists are allowed.
            """
            if not isinstance(value, dict | list | str | int | float | bool):
                raise ValueError("Only basic types and lists are allowed.")

            # if stream is true, the value must be a string
            if values.get("stream"):
                if not isinstance(value, str):
                    raise ValueError("When 'stream' is True, 'variable_value' must be a string.")

            return value

        @field_validator("variable_name", mode="before")
        @classmethod
        def transform_variable_name(cls, value) -> str:
            """
            The variable name must be a string.
            """
            if value in {"json", "text", "files"}:
                raise ValueError(f"The variable name '{value}' is reserved.")
            return value

    class MessageType(Enum):
        TEXT = "text"
        IMAGE = "image"
        LINK = "link"
        BLOB = "blob"
        JSON = "json"
        IMAGE_LINK = "image_link"
        VARIABLE = "variable"
        FILE = "file"

    type: MessageType = MessageType.TEXT
    """
        plain text, image url or link url
    """
    message: JsonMessage | TextMessage | BlobMessage | VariableMessage | FileMessage | None
    meta: dict[str, Any] | None = None
    save_as: str = ""

    @field_validator("message", mode="before")
    @classmethod
    def decode_blob_message(cls, v):
        if isinstance(v, dict) and "blob" in v:
            try:
                v["blob"] = base64.b64decode(v["blob"])
            except Exception:
                pass
        return v

    @field_serializer("message")
    def serialize_message(self, v):
        if isinstance(v, self.BlobMessage):
            return {"blob": base64.b64encode(v.blob).decode("utf-8")}
        return v


class ToolInvokeMessageBinary(BaseModel):
    mimetype: str = Field(..., description="The mimetype of the binary")
    url: str = Field(..., description="The url of the binary")
    save_as: str = ""
    file_var: Optional[dict[str, Any]] = None


class ToolParameterOption(BaseModel):
    value: str = Field(..., description="The value of the option")
    label: I18nObject = Field(..., description="The label of the option")

    @field_validator("value", mode="before")
    @classmethod
    def transform_id_to_str(cls, value) -> str:
        if not isinstance(value, str):
            return str(value)
        else:
            return value


class ToolParameter(BaseModel):
    class ToolParameterType(str, Enum):
        STRING = CommonParameterType.STRING.value
        NUMBER = CommonParameterType.NUMBER.value
        BOOLEAN = CommonParameterType.BOOLEAN.value
        SELECT = CommonParameterType.SELECT.value
        SECRET_INPUT = CommonParameterType.SECRET_INPUT.value
        FILE = CommonParameterType.FILE.value
        FILES = CommonParameterType.FILES.value

        # deprecated, should not use.
        SYSTEM_FILES = CommonParameterType.SYSTEM_FILES.value

        def as_normal_type(self):
            if self in {
                ToolParameter.ToolParameterType.SECRET_INPUT,
                ToolParameter.ToolParameterType.SELECT,
            }:
                return "string"
            return self.value

        def cast_value(self, value: Any, /):
            try:
                match self:
                    case (
                        ToolParameter.ToolParameterType.STRING
                        | ToolParameter.ToolParameterType.SECRET_INPUT
                        | ToolParameter.ToolParameterType.SELECT
                    ):
                        if value is None:
                            return ""
                        else:
                            return value if isinstance(value, str) else str(value)

                    case ToolParameter.ToolParameterType.BOOLEAN:
                        if value is None:
                            return False
                        elif isinstance(value, str):
                            # Allowed YAML boolean value strings: https://yaml.org/type/bool.html
                            # and also '0' for False and '1' for True
                            match value.lower():
                                case "true" | "yes" | "y" | "1":
                                    return True
                                case "false" | "no" | "n" | "0":
                                    return False
                                case _:
                                    return bool(value)
                        else:
                            return value if isinstance(value, bool) else bool(value)

                    case ToolParameter.ToolParameterType.NUMBER:
                        if isinstance(value, int | float):
                            return value
                        elif isinstance(value, str) and value:
                            if "." in value:
                                return float(value)
                            else:
                                return int(value)
                    case (
                        ToolParameter.ToolParameterType.SYSTEM_FILES
                        | ToolParameter.ToolParameterType.FILE
                        | ToolParameter.ToolParameterType.FILES
                    ):
                        return value
                    case _:
                        return str(value)

            except Exception:
<<<<<<< HEAD
                raise ValueError(f"The tool parameter value {value} is not in correct type of {self.as_normal_type()}.")
=======
                raise ValueError(f"The tool parameter value {value} is not in correct type.")
>>>>>>> 197f1b39

    class ToolParameterForm(Enum):
        SCHEMA = "schema"  # should be set while adding tool
        FORM = "form"  # should be set before invoking tool
        LLM = "llm"  # will be set by LLM

    name: str = Field(..., description="The name of the parameter")
    label: I18nObject = Field(..., description="The label presented to the user")
    human_description: Optional[I18nObject] = Field(default=None, description="The description presented to the user")
    placeholder: Optional[I18nObject] = Field(default=None, description="The placeholder presented to the user")
    type: ToolParameterType = Field(..., description="The type of the parameter")
    scope: AppSelectorScope | ModelConfigScope | None = None
    form: ToolParameterForm = Field(..., description="The form of the parameter, schema/form/llm")
    llm_description: Optional[str] = None
    required: Optional[bool] = False
    default: Optional[Union[float, int, str]] = None
    min: Optional[Union[float, int]] = None
    max: Optional[Union[float, int]] = None
    options: list[ToolParameterOption] = Field(default_factory=list)

    @field_validator("options", mode="before")
    @classmethod
    def transform_options(cls, v):
        if not isinstance(v, list):
            return []
        return v

    @classmethod
    def get_simple_instance(
        cls,
        name: str,
        llm_description: str,
        type: ToolParameterType,
        required: bool,
        options: Optional[list[str]] = None,
    ) -> "ToolParameter":
        """
        get a simple tool parameter

        :param name: the name of the parameter
        :param llm_description: the description presented to the LLM
        :param type: the type of the parameter
        :param required: if the parameter is required
        :param options: the options of the parameter
        """
        # convert options to ToolParameterOption
        if options:
            option_objs = [
                ToolParameterOption(value=option, label=I18nObject(en_US=option, zh_Hans=option)) for option in options
            ]
        else:
            option_objs = []
        return cls(
            name=name,
            label=I18nObject(en_US="", zh_Hans=""),
            placeholder=None,
            human_description=I18nObject(en_US="", zh_Hans=""),
            type=type,
            form=cls.ToolParameterForm.LLM,
            llm_description=llm_description,
            required=required,
            options=option_objs,
        )


class ToolProviderIdentity(BaseModel):
    author: str = Field(..., description="The author of the tool")
    name: str = Field(..., description="The name of the tool")
    description: I18nObject = Field(..., description="The description of the tool")
    icon: str = Field(..., description="The icon of the tool")
    label: I18nObject = Field(..., description="The label of the tool")
    tags: Optional[list[ToolLabelEnum]] = Field(
        default=[],
        description="The tags of the tool",
    )


class ToolIdentity(BaseModel):
    author: str = Field(..., description="The author of the tool")
    name: str = Field(..., description="The name of the tool")
    label: I18nObject = Field(..., description="The label of the tool")
    provider: str = Field(..., description="The provider of the tool")
    icon: Optional[str] = None


class ToolDescription(BaseModel):
    human: I18nObject = Field(..., description="The description presented to the user")
    llm: str = Field(..., description="The description presented to the LLM")


class ToolEntity(BaseModel):
    identity: ToolIdentity
    parameters: list[ToolParameter] = Field(default_factory=list)
    description: Optional[ToolDescription] = None
    output_schema: Optional[dict] = None
    has_runtime_parameters: bool = Field(default=False, description="Whether the tool has runtime parameters")

    # pydantic configs
    model_config = ConfigDict(protected_namespaces=())

    @field_validator("parameters", mode="before")
    @classmethod
    def set_parameters(cls, v, validation_info: ValidationInfo) -> list[ToolParameter]:
        return v or []


class ToolProviderEntity(BaseModel):
    identity: ToolProviderIdentity
    plugin_id: Optional[str] = Field(None, description="The id of the plugin")
    credentials_schema: list[ProviderConfig] = Field(default_factory=list)


class ToolProviderEntityWithPlugin(ToolProviderEntity):
    tools: list[ToolEntity] = Field(default_factory=list)


class WorkflowToolParameterConfiguration(BaseModel):
    """
    Workflow tool configuration
    """

    name: str = Field(..., description="The name of the parameter")
    description: str = Field(..., description="The description of the parameter")
    form: ToolParameter.ToolParameterForm = Field(..., description="The form of the parameter")


class ToolInvokeMeta(BaseModel):
    """
    Tool invoke meta
    """

    time_cost: float = Field(..., description="The time cost of the tool invoke")
    error: Optional[str] = None
    tool_config: Optional[dict] = None

    @classmethod
    def empty(cls) -> "ToolInvokeMeta":
        """
        Get an empty instance of ToolInvokeMeta
        """
        return cls(time_cost=0.0, error=None, tool_config={})

    @classmethod
    def error_instance(cls, error: str) -> "ToolInvokeMeta":
        """
        Get an instance of ToolInvokeMeta with error
        """
        return cls(time_cost=0.0, error=error, tool_config={})

    def to_dict(self) -> dict:
        return {
            "time_cost": self.time_cost,
            "error": self.error,
            "tool_config": self.tool_config,
        }


class ToolLabel(BaseModel):
    """
    Tool label
    """

    name: str = Field(..., description="The name of the tool")
    label: I18nObject = Field(..., description="The label of the tool")
    icon: str = Field(..., description="The icon of the tool")


class ToolInvokeFrom(Enum):
    """
    Enum class for tool invoke
    """

    WORKFLOW = "workflow"
    AGENT = "agent"
    PLUGIN = "plugin"


class ToolProviderID:
    organization: str
    plugin_name: str
    provider_name: str

    def __str__(self) -> str:
        return f"{self.organization}/{self.plugin_name}/{self.provider_name}"

    def __init__(self, value: str) -> None:
        # check if the value is a valid plugin id with format: $organization/$plugin_name/$provider_name
        if not re.match(r"^[a-z0-9_-]+\/[a-z0-9_-]+\/[a-z0-9_-]+$", value):
            raise ValueError("Invalid plugin id")

        self.organization, self.plugin_name, self.provider_name = value.split("/")<|MERGE_RESOLUTION|>--- conflicted
+++ resolved
@@ -116,8 +116,10 @@
 
     class VariableMessage(BaseModel):
         variable_name: str = Field(..., description="The name of the variable")
-        variable_value: str = Field(..., description="The value of the variable")
-        stream: bool = Field(default=False, description="Whether the variable is streamed")
+        variable_value: str = Field(...,
+                                    description="The value of the variable")
+        stream: bool = Field(
+            default=False, description="Whether the variable is streamed")
 
         @field_validator("variable_value", mode="before")
         @classmethod
@@ -131,7 +133,8 @@
             # if stream is true, the value must be a string
             if values.get("stream"):
                 if not isinstance(value, str):
-                    raise ValueError("When 'stream' is True, 'variable_value' must be a string.")
+                    raise ValueError(
+                        "When 'stream' is True, 'variable_value' must be a string.")
 
             return value
 
@@ -268,11 +271,8 @@
                         return str(value)
 
             except Exception:
-<<<<<<< HEAD
-                raise ValueError(f"The tool parameter value {value} is not in correct type of {self.as_normal_type()}.")
-=======
-                raise ValueError(f"The tool parameter value {value} is not in correct type.")
->>>>>>> 197f1b39
+                raise ValueError(
+                    f"The tool parameter value {value} is not in correct type.")
 
     class ToolParameterForm(Enum):
         SCHEMA = "schema"  # should be set while adding tool
@@ -280,12 +280,17 @@
         LLM = "llm"  # will be set by LLM
 
     name: str = Field(..., description="The name of the parameter")
-    label: I18nObject = Field(..., description="The label presented to the user")
-    human_description: Optional[I18nObject] = Field(default=None, description="The description presented to the user")
-    placeholder: Optional[I18nObject] = Field(default=None, description="The placeholder presented to the user")
-    type: ToolParameterType = Field(..., description="The type of the parameter")
+    label: I18nObject = Field(...,
+                              description="The label presented to the user")
+    human_description: Optional[I18nObject] = Field(
+        default=None, description="The description presented to the user")
+    placeholder: Optional[I18nObject] = Field(
+        default=None, description="The placeholder presented to the user")
+    type: ToolParameterType = Field(...,
+                                    description="The type of the parameter")
     scope: AppSelectorScope | ModelConfigScope | None = None
-    form: ToolParameterForm = Field(..., description="The form of the parameter, schema/form/llm")
+    form: ToolParameterForm = Field(...,
+                                    description="The form of the parameter, schema/form/llm")
     llm_description: Optional[str] = None
     required: Optional[bool] = False
     default: Optional[Union[float, int, str]] = None
@@ -341,7 +346,8 @@
 class ToolProviderIdentity(BaseModel):
     author: str = Field(..., description="The author of the tool")
     name: str = Field(..., description="The name of the tool")
-    description: I18nObject = Field(..., description="The description of the tool")
+    description: I18nObject = Field(...,
+                                    description="The description of the tool")
     icon: str = Field(..., description="The icon of the tool")
     label: I18nObject = Field(..., description="The label of the tool")
     tags: Optional[list[ToolLabelEnum]] = Field(
@@ -359,7 +365,8 @@
 
 
 class ToolDescription(BaseModel):
-    human: I18nObject = Field(..., description="The description presented to the user")
+    human: I18nObject = Field(...,
+                              description="The description presented to the user")
     llm: str = Field(..., description="The description presented to the LLM")
 
 
@@ -368,7 +375,8 @@
     parameters: list[ToolParameter] = Field(default_factory=list)
     description: Optional[ToolDescription] = None
     output_schema: Optional[dict] = None
-    has_runtime_parameters: bool = Field(default=False, description="Whether the tool has runtime parameters")
+    has_runtime_parameters: bool = Field(
+        default=False, description="Whether the tool has runtime parameters")
 
     # pydantic configs
     model_config = ConfigDict(protected_namespaces=())
@@ -395,8 +403,10 @@
     """
 
     name: str = Field(..., description="The name of the parameter")
-    description: str = Field(..., description="The description of the parameter")
-    form: ToolParameter.ToolParameterForm = Field(..., description="The form of the parameter")
+    description: str = Field(...,
+                             description="The description of the parameter")
+    form: ToolParameter.ToolParameterForm = Field(
+        ..., description="The form of the parameter")
 
 
 class ToolInvokeMeta(BaseModel):
@@ -404,7 +414,8 @@
     Tool invoke meta
     """
 
-    time_cost: float = Field(..., description="The time cost of the tool invoke")
+    time_cost: float = Field(...,
+                             description="The time cost of the tool invoke")
     error: Optional[str] = None
     tool_config: Optional[dict] = None
 
@@ -463,4 +474,5 @@
         if not re.match(r"^[a-z0-9_-]+\/[a-z0-9_-]+\/[a-z0-9_-]+$", value):
             raise ValueError("Invalid plugin id")
 
-        self.organization, self.plugin_name, self.provider_name = value.split("/")+        self.organization, self.plugin_name, self.provider_name = value.split(
+            "/")