import logging
from collections.abc import Generator
from mimetypes import guess_extension
from typing import Optional

<<<<<<< HEAD
from core.file.file_obj import FileTransferMethod, FileType, FileVar
=======
from core.file import File, FileTransferMethod, FileType
>>>>>>> ca21c285
from core.tools.entities.tool_entities import ToolInvokeMessage
from core.tools.tool_file_manager import ToolFileManager

logger = logging.getLogger(__name__)


class ToolFileMessageTransformer:
    @classmethod
    def transform_tool_invoke_messages(
<<<<<<< HEAD
        cls,
        messages: Generator[ToolInvokeMessage, None, None],
        user_id: str,
        tenant_id: str,
        conversation_id: Optional[str] = None,
    ) -> Generator[ToolInvokeMessage, None, None]:
=======
        cls, messages: list[ToolInvokeMessage], user_id: str, tenant_id: str, conversation_id: str | None
    ) -> list[ToolInvokeMessage]:
>>>>>>> ca21c285
        """
        Transform tool message and handle file download
        """
        for message in messages:
            if message.type in {ToolInvokeMessage.MessageType.TEXT, ToolInvokeMessage.MessageType.LINK}:
<<<<<<< HEAD
                yield message
            elif message.type == ToolInvokeMessage.MessageType.IMAGE:
=======
                result.append(message)
            elif message.type == ToolInvokeMessage.MessageType.IMAGE and isinstance(message.message, str):
>>>>>>> ca21c285
                # try to download image
                try:
                    if not conversation_id:
                        raise

                    assert isinstance(message.message, ToolInvokeMessage.TextMessage)

                    file = ToolFileManager.create_file_by_url(
                        user_id=user_id,
                        tenant_id=tenant_id,
                        file_url=message.message.text,
                        conversation_id=conversation_id,
                    )

                    url = f'/files/tools/{file.id}{guess_extension(file.mimetype) or ".png"}'

                    yield ToolInvokeMessage(
                        type=ToolInvokeMessage.MessageType.IMAGE_LINK,
                        message=ToolInvokeMessage.TextMessage(text=url),
                        save_as=message.save_as,
                        meta=message.meta.copy() if message.meta is not None else {},
                    )
                except Exception as e:
                    logger.exception(e)
                    yield ToolInvokeMessage(
                        type=ToolInvokeMessage.MessageType.TEXT,
                        message=ToolInvokeMessage.TextMessage(
                            text=f"Failed to download image: {message.message}, you can try to download it yourself."
                        ),
                        meta=message.meta.copy() if message.meta is not None else {},
                        save_as=message.save_as,
                    )
            elif message.type == ToolInvokeMessage.MessageType.BLOB:
                # get mime type and save blob to storage
<<<<<<< HEAD
                assert message.meta

=======
                assert message.meta is not None
>>>>>>> ca21c285
                mimetype = message.meta.get("mime_type", "octet/stream")
                # if message is str, encode it to bytes

                if not isinstance(message.message, ToolInvokeMessage.BlobMessage):
                    raise ValueError("unexpected message type")

                # FIXME: should do a type check here.
                assert isinstance(message.message, bytes)
                file = ToolFileManager.create_file_by_raw(
                    user_id=user_id,
                    tenant_id=tenant_id,
                    conversation_id=conversation_id,
                    file_binary=message.message.blob,
                    mimetype=mimetype,
                )

<<<<<<< HEAD
                extension = guess_extension(file.mimetype) or ".bin"
                url = cls.get_tool_file_url(file.id, extension)
=======
                url = cls.get_tool_file_url(tool_file_id=file.id, extension=guess_extension(file.mimetype))
>>>>>>> ca21c285

                # check if file is image
                if "image" in mimetype:
                    yield ToolInvokeMessage(
                        type=ToolInvokeMessage.MessageType.IMAGE_LINK,
                        message=ToolInvokeMessage.TextMessage(text=url),
                        save_as=message.save_as,
                        meta=message.meta.copy() if message.meta is not None else {},
                    )
                else:
                    yield ToolInvokeMessage(
                        type=ToolInvokeMessage.MessageType.LINK,
                        message=ToolInvokeMessage.TextMessage(text=url),
                        save_as=message.save_as,
                        meta=message.meta.copy() if message.meta is not None else {},
                    )
<<<<<<< HEAD
            elif message.type == ToolInvokeMessage.MessageType.FILE_VAR:
                assert message.meta

                file_var: FileVar | None = message.meta.get("file_var")
                if file_var:
                    if file_var.transfer_method == FileTransferMethod.TOOL_FILE:
                        assert file_var.related_id
                        assert file_var.extension

                        url = cls.get_tool_file_url(file_var.related_id, file_var.extension)
                        if file_var.type == FileType.IMAGE:
                            yield ToolInvokeMessage(
                                type=ToolInvokeMessage.MessageType.IMAGE_LINK,
                                message=ToolInvokeMessage.TextMessage(text=url),
                                save_as=message.save_as,
                                meta=message.meta.copy() if message.meta is not None else {},
=======
            elif message.type == ToolInvokeMessage.MessageType.FILE:
                assert message.meta is not None
                file = message.meta.get("file")
                if isinstance(file, File):
                    if file.transfer_method == FileTransferMethod.TOOL_FILE:
                        assert file.related_id is not None
                        url = cls.get_tool_file_url(tool_file_id=file.related_id, extension=file.extension)
                        if file.type == FileType.IMAGE:
                            result.append(
                                ToolInvokeMessage(
                                    type=ToolInvokeMessage.MessageType.IMAGE_LINK,
                                    message=url,
                                    save_as=message.save_as,
                                    meta=message.meta.copy() if message.meta is not None else {},
                                )
>>>>>>> ca21c285
                            )
                        else:
                            yield ToolInvokeMessage(
                                type=ToolInvokeMessage.MessageType.LINK,
                                message=ToolInvokeMessage.TextMessage(text=url),
                                save_as=message.save_as,
                                meta=message.meta.copy() if message.meta is not None else {},
                            )
                    else:
                        result.append(message)
            else:
                yield message

    @classmethod
    def get_tool_file_url(cls, tool_file_id: str, extension: Optional[str]) -> str:
        return f'/files/tools/{tool_file_id}{extension or ".bin"}'<|MERGE_RESOLUTION|>--- conflicted
+++ resolved
@@ -3,11 +3,7 @@
 from mimetypes import guess_extension
 from typing import Optional
 
-<<<<<<< HEAD
-from core.file.file_obj import FileTransferMethod, FileType, FileVar
-=======
 from core.file import File, FileTransferMethod, FileType
->>>>>>> ca21c285
 from core.tools.entities.tool_entities import ToolInvokeMessage
 from core.tools.tool_file_manager import ToolFileManager
 
@@ -17,29 +13,19 @@
 class ToolFileMessageTransformer:
     @classmethod
     def transform_tool_invoke_messages(
-<<<<<<< HEAD
         cls,
         messages: Generator[ToolInvokeMessage, None, None],
         user_id: str,
         tenant_id: str,
         conversation_id: Optional[str] = None,
     ) -> Generator[ToolInvokeMessage, None, None]:
-=======
-        cls, messages: list[ToolInvokeMessage], user_id: str, tenant_id: str, conversation_id: str | None
-    ) -> list[ToolInvokeMessage]:
->>>>>>> ca21c285
         """
         Transform tool message and handle file download
         """
         for message in messages:
             if message.type in {ToolInvokeMessage.MessageType.TEXT, ToolInvokeMessage.MessageType.LINK}:
-<<<<<<< HEAD
                 yield message
-            elif message.type == ToolInvokeMessage.MessageType.IMAGE:
-=======
-                result.append(message)
             elif message.type == ToolInvokeMessage.MessageType.IMAGE and isinstance(message.message, str):
->>>>>>> ca21c285
                 # try to download image
                 try:
                     if not conversation_id:
@@ -74,12 +60,8 @@
                     )
             elif message.type == ToolInvokeMessage.MessageType.BLOB:
                 # get mime type and save blob to storage
-<<<<<<< HEAD
                 assert message.meta
 
-=======
-                assert message.meta is not None
->>>>>>> ca21c285
                 mimetype = message.meta.get("mime_type", "octet/stream")
                 # if message is str, encode it to bytes
 
@@ -96,12 +78,7 @@
                     mimetype=mimetype,
                 )
 
-<<<<<<< HEAD
-                extension = guess_extension(file.mimetype) or ".bin"
-                url = cls.get_tool_file_url(file.id, extension)
-=======
                 url = cls.get_tool_file_url(tool_file_id=file.id, extension=guess_extension(file.mimetype))
->>>>>>> ca21c285
 
                 # check if file is image
                 if "image" in mimetype:
@@ -118,24 +95,6 @@
                         save_as=message.save_as,
                         meta=message.meta.copy() if message.meta is not None else {},
                     )
-<<<<<<< HEAD
-            elif message.type == ToolInvokeMessage.MessageType.FILE_VAR:
-                assert message.meta
-
-                file_var: FileVar | None = message.meta.get("file_var")
-                if file_var:
-                    if file_var.transfer_method == FileTransferMethod.TOOL_FILE:
-                        assert file_var.related_id
-                        assert file_var.extension
-
-                        url = cls.get_tool_file_url(file_var.related_id, file_var.extension)
-                        if file_var.type == FileType.IMAGE:
-                            yield ToolInvokeMessage(
-                                type=ToolInvokeMessage.MessageType.IMAGE_LINK,
-                                message=ToolInvokeMessage.TextMessage(text=url),
-                                save_as=message.save_as,
-                                meta=message.meta.copy() if message.meta is not None else {},
-=======
             elif message.type == ToolInvokeMessage.MessageType.FILE:
                 assert message.meta is not None
                 file = message.meta.get("file")
@@ -144,14 +103,11 @@
                         assert file.related_id is not None
                         url = cls.get_tool_file_url(tool_file_id=file.related_id, extension=file.extension)
                         if file.type == FileType.IMAGE:
-                            result.append(
-                                ToolInvokeMessage(
-                                    type=ToolInvokeMessage.MessageType.IMAGE_LINK,
-                                    message=url,
-                                    save_as=message.save_as,
-                                    meta=message.meta.copy() if message.meta is not None else {},
-                                )
->>>>>>> ca21c285
+                            yield ToolInvokeMessage(
+                                type=ToolInvokeMessage.MessageType.IMAGE_LINK,
+                                message=ToolInvokeMessage.TextMessage(text=url),
+                                save_as=message.save_as,
+                                meta=message.meta.copy() if message.meta is not None else {},
                             )
                         else:
                             yield ToolInvokeMessage(
@@ -161,7 +117,7 @@
                                 meta=message.meta.copy() if message.meta is not None else {},
                             )
                     else:
-                        result.append(message)
+                        yield message
             else:
                 yield message
 
