--- conflicted
+++ resolved
@@ -17,11 +17,7 @@
 class ApiBasedToolSchemaParser:
     @staticmethod
     def parse_openapi_to_tool_bundle(
-<<<<<<< HEAD
         openapi: dict, extra_info: dict | None = None, warning: dict | None = None
-=======
-        openapi: dict, extra_info: Optional[dict], warning: Optional[dict]
->>>>>>> ffc3f336
     ) -> list[ApiToolBundle]:
         warning = warning if warning is not None else {}
         extra_info = extra_info if extra_info is not None else {}
@@ -179,11 +175,7 @@
 
     @staticmethod
     def parse_openapi_yaml_to_tool_bundle(
-<<<<<<< HEAD
         yaml: str, extra_info: dict | None = None, warning: dict | None = None
-=======
-        yaml: str, extra_info: Optional[dict], warning: Optional[dict]
->>>>>>> ffc3f336
     ) -> list[ApiToolBundle]:
         """
         parse openapi yaml to tool bundle
@@ -200,12 +192,8 @@
         return ApiBasedToolSchemaParser.parse_openapi_to_tool_bundle(openapi, extra_info=extra_info, warning=warning)
 
     @staticmethod
-<<<<<<< HEAD
     def parse_swagger_to_openapi(swagger: dict, extra_info: dict | None = None, warning: dict | None = None) -> dict:
         warning = warning or {}
-=======
-    def parse_swagger_to_openapi(swagger: dict, extra_info: Optional[dict], warning: Optional[dict]) -> dict:
->>>>>>> ffc3f336
         """
         parse swagger to openapi
 
@@ -267,11 +255,7 @@
 
     @staticmethod
     def parse_openai_plugin_json_to_tool_bundle(
-<<<<<<< HEAD
         json: str, extra_info: dict | None = None, warning: dict | None = None
-=======
-        json: str, extra_info: Optional[dict], warning: Optional[dict]
->>>>>>> ffc3f336
     ) -> list[ApiToolBundle]:
         """
         parse openapi plugin yaml to tool bundle
@@ -305,11 +289,7 @@
 
     @staticmethod
     def auto_parse_to_tool_bundle(
-<<<<<<< HEAD
         content: str, extra_info: dict | None = None, warning: dict | None = None
-=======
-        content: str, extra_info: Optional[dict] = None, warning: Optional[dict] = None
->>>>>>> ffc3f336
     ) -> tuple[list[ApiToolBundle], str]:
         """
         auto parse to tool bundle
