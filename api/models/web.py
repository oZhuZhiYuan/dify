--- conflicted
+++ resolved
@@ -1,21 +1,13 @@
-<<<<<<< HEAD
-from extensions.ext_database import db
 from models.base import Base
-=======
 from sqlalchemy import func
 from sqlalchemy.orm import Mapped, mapped_column
->>>>>>> cdaef30c
 
 from .engine import db
 from .model import Message
 from .types import StringUUID
 
 
-<<<<<<< HEAD
 class SavedMessage(Base):
-=======
-class SavedMessage(db.Model):  # type: ignore[name-defined]
->>>>>>> cdaef30c
     __tablename__ = "saved_messages"
     __table_args__ = (
         db.PrimaryKeyConstraint("id", name="saved_message_pkey"),
@@ -34,11 +26,7 @@
         return db.session.query(Message).filter(Message.id == self.message_id).first()
 
 
-<<<<<<< HEAD
 class PinnedConversation(Base):
-=======
-class PinnedConversation(db.Model):  # type: ignore[name-defined]
->>>>>>> cdaef30c
     __tablename__ = "pinned_conversations"
     __table_args__ = (
         db.PrimaryKeyConstraint("id", name="pinned_conversation_pkey"),
