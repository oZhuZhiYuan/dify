--- conflicted
+++ resolved
@@ -135,7 +135,7 @@
         return token
 
     @staticmethod
-    def authenticate(email: str, password: str, invite_token: str = None) -> Account:
+    def authenticate(email: str, password: str, invite_token: Optional[str] = None) -> Account:
         """authenticate account with email and password"""
 
         account = Account.query.filter_by(email=email).first()
@@ -295,17 +295,11 @@
     @staticmethod
     def login(account: Account, *, ip_address: Optional[str] = None) -> TokenPair:
         if ip_address:
-<<<<<<< HEAD
-            AccountService.update_last_login(account, ip_address=ip_address)
-        exp = timedelta(days=30)
+            AccountService.update_login_info(account=account, ip_address=ip_address)
+
         if account.status == AccountStatus.PENDING.value:
             account.status = AccountStatus.ACTIVE.value
             db.session.commit()
-        token = AccountService.get_account_jwt_token(account, exp=exp)
-        redis_client.set(_get_login_cache_key(account_id=account.id, token=token), "1", ex=int(exp.total_seconds()))
-        return token
-=======
-            AccountService.update_login_info(account=account, ip_address=ip_address)
 
         access_token = AccountService.get_account_jwt_token(account=account)
         refresh_token = _generate_refresh_token()
@@ -313,7 +307,6 @@
         AccountService._store_refresh_token(refresh_token, account.id)
 
         return TokenPair(access_token=access_token, refresh_token=refresh_token)
->>>>>>> 857055b7
 
     @staticmethod
     def logout(*, account: Account) -> None:
@@ -481,6 +474,10 @@
         redis_client.expire(minute_key, 60)
 
         return False
+
+
+def _get_login_cache_key(*, account_id: str, token: str):
+    return f"account_login:{account_id}:{token}"
 
 
 class TenantService:
