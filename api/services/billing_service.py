import os
from typing import Optional

import httpx
from tenacity import retry, retry_if_exception_type, stop_before_delay, wait_fixed

from extensions.ext_database import db
from models.account import TenantAccountJoin, TenantAccountRole


class BillingService:
    base_url = os.environ.get("BILLING_API_URL", "BILLING_API_URL")
    secret_key = os.environ.get("BILLING_API_SECRET_KEY", "BILLING_API_SECRET_KEY")

    @classmethod
    def get_info(cls, tenant_id: str):
        params = {"tenant_id": tenant_id}

        billing_info = cls._send_request("GET", "/subscription/info", params=params)

        return billing_info

    @classmethod
    def get_subscription(cls, plan: str, interval: str, prefilled_email: str = "", tenant_id: str = ""):
        params = {"plan": plan, "interval": interval, "prefilled_email": prefilled_email, "tenant_id": tenant_id}
        return cls._send_request("GET", "/subscription/payment-link", params=params)

    @classmethod
    def get_model_provider_payment_link(cls, provider_name: str, tenant_id: str, account_id: str, prefilled_email: str):
        params = {
            "provider_name": provider_name,
            "tenant_id": tenant_id,
            "account_id": account_id,
            "prefilled_email": prefilled_email,
        }
        return cls._send_request("GET", "/model-provider/payment-link", params=params)

    @classmethod
    def get_invoices(cls, prefilled_email: str = "", tenant_id: str = ""):
        params = {"prefilled_email": prefilled_email, "tenant_id": tenant_id}
        return cls._send_request("GET", "/invoices", params=params)

    @classmethod
    @retry(
        wait=wait_fixed(2),
        stop=stop_before_delay(10),
        retry=retry_if_exception_type(httpx.RequestError),
        reraise=True,
    )
    def _send_request(cls, method, endpoint, json=None, params=None):
        headers = {"Content-Type": "application/json", "Billing-Api-Secret-Key": cls.secret_key}

        url = f"{cls.base_url}{endpoint}"
        response = httpx.request(method, url, json=json, params=params, headers=headers)

        return response.json()

    @staticmethod
    def is_tenant_owner_or_admin(current_user):
        tenant_id = current_user.current_tenant_id

        join: Optional[TenantAccountJoin] = (
            db.session.query(TenantAccountJoin)
            .filter(TenantAccountJoin.tenant_id == tenant_id, TenantAccountJoin.account_id == current_user.id)
            .first()
        )

        if not join:
            raise ValueError("Tenant account join not found")

        if not TenantAccountRole.is_privileged_role(join.role):
            raise ValueError("Only team owner or team admin can perform this action")

    @classmethod
<<<<<<< HEAD
    def delete_account(cls, account_id: str, reason: str):
        """Delete account."""
        params = {"account_id": account_id, "reason": reason}
=======
    def delete_account(cls, account_id: str):
        """Delete account."""
        params = {"account_id": account_id}
>>>>>>> e6bf5e47
        return cls._send_request("DELETE", "/account/", params=params)

    @classmethod
    def is_email_in_freeze(cls, email: str) -> bool:
        params = {"email": email}
        try:
            response = cls._send_request("GET", "/account/in-freeze", params=params)
            return bool(response.get("data", False))
        except Exception:
            return False

    @classmethod
    def update_account_deletion_feedback(cls, email: str, feedback: str):
        """Update account deletion feedback."""
        json = {"email": email, "feedback": feedback}
        return cls._send_request("POST", "/account/deletion-feedback", json=json)<|MERGE_RESOLUTION|>--- conflicted
+++ resolved
@@ -72,15 +72,9 @@
             raise ValueError("Only team owner or team admin can perform this action")
 
     @classmethod
-<<<<<<< HEAD
-    def delete_account(cls, account_id: str, reason: str):
-        """Delete account."""
-        params = {"account_id": account_id, "reason": reason}
-=======
     def delete_account(cls, account_id: str):
         """Delete account."""
         params = {"account_id": account_id}
->>>>>>> e6bf5e47
         return cls._send_request("DELETE", "/account/", params=params)
 
     @classmethod
