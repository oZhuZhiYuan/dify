import json
import logging
from typing import Optional, Union

from configs import dify_config
from core.tools.__base.tool import Tool
from core.tools.__base.tool_runtime import ToolRuntime
from core.tools.builtin_tool.provider import BuiltinToolProviderController
from core.tools.custom_tool.provider import ApiToolProviderController
from core.tools.entities.api_entities import ToolApiEntity, ToolProviderApiEntity
from core.tools.entities.common_entities import I18nObject
from core.tools.entities.tool_bundle import ApiToolBundle
from core.tools.entities.tool_entities import (
    ApiProviderAuthType,
    ToolParameter,
    ToolProviderType,
)
from core.tools.plugin_tool.provider import PluginToolProviderController
from core.tools.utils.configuration import ProviderConfigEncrypter
from core.tools.workflow_as_tool.provider import WorkflowToolProviderController
from core.tools.workflow_as_tool.tool import WorkflowTool
from models.tools import ApiToolProvider, BuiltinToolProvider, WorkflowToolProvider

logger = logging.getLogger(__name__)


class ToolTransformService:
    @classmethod
    def get_tool_provider_icon_url(cls, provider_type: str, provider_name: str, icon: str | dict) -> Union[str, dict]:
        """
        get tool provider icon url
        """
        url_prefix = dify_config.CONSOLE_API_URL + "/console/api/workspaces/current/tool-provider/"

        if provider_type == ToolProviderType.BUILT_IN.value:
            return url_prefix + "builtin/" + provider_name + "/icon"
        elif provider_type in {ToolProviderType.API.value, ToolProviderType.WORKFLOW.value}:
            try:
                if isinstance(icon, str):
                    return json.loads(icon)
                return icon
            except:
                return {"background": "#252525", "content": "\ud83d\ude01"}

        return ""

    @staticmethod
    def repack_provider(provider: Union[dict, ToolProviderApiEntity]):
        """
        repack provider

        :param provider: the provider dict
        """
        if isinstance(provider, dict) and "icon" in provider:
            provider["icon"] = ToolTransformService.get_tool_provider_icon_url(
                provider_type=provider["type"], provider_name=provider["name"], icon=provider["icon"]
            )
        elif isinstance(provider, ToolProviderApiEntity):
            provider.icon = ToolTransformService.get_tool_provider_icon_url(
                provider_type=provider.type.value, provider_name=provider.name, icon=provider.icon
            )

    @classmethod
    def builtin_provider_to_user_provider(
        cls,
        provider_controller: BuiltinToolProviderController | PluginToolProviderController,
        db_provider: Optional[BuiltinToolProvider],
        decrypt_credentials: bool = True,
    ) -> ToolProviderApiEntity:
        """
        convert provider controller to user provider
        """
        result = ToolProviderApiEntity(
            id=provider_controller.entity.identity.name,
            author=provider_controller.entity.identity.author,
            name=provider_controller.entity.identity.name,
            description=I18nObject(
<<<<<<< HEAD
                en_US=provider_controller.entity.identity.description.en_US,
                zh_Hans=provider_controller.entity.identity.description.zh_Hans,
                pt_BR=provider_controller.entity.identity.description.pt_BR,
=======
                en_US=provider_controller.identity.description.en_US,
                zh_Hans=provider_controller.identity.description.zh_Hans,
                pt_BR=provider_controller.identity.description.pt_BR,
                ja_JP=provider_controller.identity.description.ja_JP,
>>>>>>> 64baedb4
            ),
            icon=provider_controller.entity.identity.icon,
            label=I18nObject(
<<<<<<< HEAD
                en_US=provider_controller.entity.identity.label.en_US,
                zh_Hans=provider_controller.entity.identity.label.zh_Hans,
                pt_BR=provider_controller.entity.identity.label.pt_BR,
=======
                en_US=provider_controller.identity.label.en_US,
                zh_Hans=provider_controller.identity.label.zh_Hans,
                pt_BR=provider_controller.identity.label.pt_BR,
                ja_JP=provider_controller.identity.label.ja_JP,
>>>>>>> 64baedb4
            ),
            type=ToolProviderType.BUILT_IN,
            masked_credentials={},
            is_team_authorization=False,
            tools=[],
            labels=provider_controller.tool_labels,
        )

        # get credentials schema
        schema = provider_controller.get_credentials_schema()
        for name, value in schema.items():
            if result.masked_credentials:
                result.masked_credentials[name] = ""

        # check if the provider need credentials
        if not provider_controller.need_credentials:
            result.is_team_authorization = True
            result.allow_delete = False
        elif db_provider:
            result.is_team_authorization = True

            if decrypt_credentials:
                credentials = db_provider.credentials

                # init tool configuration
                tool_configuration = ProviderConfigEncrypter(
                    tenant_id=db_provider.tenant_id,
                    config=provider_controller.get_credentials_schema(),
                    provider_type=provider_controller.provider_type.value,
                    provider_identity=provider_controller.entity.identity.name,
                )
                # decrypt the credentials and mask the credentials
                decrypted_credentials = tool_configuration.decrypt(data=credentials)
                masked_credentials = tool_configuration.mask_tool_credentials(data=decrypted_credentials)

                result.masked_credentials = masked_credentials
                result.original_credentials = decrypted_credentials

        return result

    @staticmethod
    def api_provider_to_controller(
        db_provider: ApiToolProvider,
    ) -> ApiToolProviderController:
        """
        convert provider controller to user provider
        """
        # package tool provider controller
        controller = ApiToolProviderController.from_db(
            db_provider=db_provider,
            auth_type=ApiProviderAuthType.API_KEY
            if db_provider.credentials["auth_type"] == "api_key"
            else ApiProviderAuthType.NONE,
        )

        return controller

    @staticmethod
    def workflow_provider_to_controller(db_provider: WorkflowToolProvider) -> WorkflowToolProviderController:
        """
        convert provider controller to provider
        """
        return WorkflowToolProviderController.from_db(db_provider)

    @staticmethod
    def workflow_provider_to_user_provider(
        provider_controller: WorkflowToolProviderController, labels: list[str] | None = None
    ):
        """
        convert provider controller to user provider
        """
        return ToolProviderApiEntity(
            id=provider_controller.provider_id,
            author=provider_controller.entity.identity.author,
            name=provider_controller.entity.identity.name,
            description=I18nObject(
                en_US=provider_controller.entity.identity.description.en_US,
                zh_Hans=provider_controller.entity.identity.description.zh_Hans,
            ),
            icon=provider_controller.entity.identity.icon,
            label=I18nObject(
                en_US=provider_controller.entity.identity.label.en_US,
                zh_Hans=provider_controller.entity.identity.label.zh_Hans,
            ),
            type=ToolProviderType.WORKFLOW,
            masked_credentials={},
            is_team_authorization=True,
            tools=[],
            labels=labels or [],
        )

    @classmethod
    def api_provider_to_user_provider(
        cls,
        provider_controller: ApiToolProviderController,
        db_provider: ApiToolProvider,
        decrypt_credentials: bool = True,
        labels: list[str] | None = None,
    ) -> ToolProviderApiEntity:
        """
        convert provider controller to user provider
        """
        username = "Anonymous"
        try:
            user = db_provider.user
            if not user:
                raise ValueError("user not found")

            username = user.name
        except Exception as e:
            logger.error(f"failed to get user name for api provider {db_provider.id}: {str(e)}")

        # add provider into providers
        credentials = db_provider.credentials
        result = ToolProviderApiEntity(
            id=db_provider.id,
            author=username,
            name=db_provider.name,
            description=I18nObject(
                en_US=db_provider.description,
                zh_Hans=db_provider.description,
            ),
            icon=db_provider.icon,
            label=I18nObject(
                en_US=db_provider.name,
                zh_Hans=db_provider.name,
            ),
            type=ToolProviderType.API,
            masked_credentials={},
            is_team_authorization=True,
            tools=[],
            labels=labels or [],
        )

        if decrypt_credentials:
            # init tool configuration
            tool_configuration = ProviderConfigEncrypter(
                tenant_id=db_provider.tenant_id,
                config=provider_controller.get_credentials_schema(),
                provider_type=provider_controller.provider_type.value,
                provider_identity=provider_controller.entity.identity.name,
            )

            # decrypt the credentials and mask the credentials
            decrypted_credentials = tool_configuration.decrypt(data=credentials)
            masked_credentials = tool_configuration.mask_tool_credentials(data=decrypted_credentials)

            result.masked_credentials = masked_credentials

        return result

    @staticmethod
    def tool_to_user_tool(
        tool: Union[ApiToolBundle, WorkflowTool, Tool],
        tenant_id: str,
        credentials: dict | None = None,
        labels: list[str] | None = None,
    ) -> ToolApiEntity:
        """
        convert tool to user tool
        """
        if isinstance(tool, Tool):
            # fork tool runtime
            tool = tool.fork_tool_runtime(
                runtime=ToolRuntime(
                    credentials=credentials or {},
                    tenant_id=tenant_id,
                )
            )

            # get tool parameters
            parameters = tool.entity.parameters or []
            # get tool runtime parameters
            runtime_parameters = tool.get_runtime_parameters() or []
            # override parameters
            current_parameters = parameters.copy()
            for runtime_parameter in runtime_parameters:
                found = False
                for index, parameter in enumerate(current_parameters):
                    if parameter.name == runtime_parameter.name and parameter.form == runtime_parameter.form:
                        current_parameters[index] = runtime_parameter
                        found = True
                        break

                if not found and runtime_parameter.form == ToolParameter.ToolParameterForm.FORM:
                    current_parameters.append(runtime_parameter)

            return ToolApiEntity(
                author=tool.entity.identity.author,
                name=tool.entity.identity.name,
                label=tool.entity.identity.label,
                description=tool.entity.description.human if tool.entity.description else I18nObject(en_US=""),
                parameters=current_parameters,
                labels=labels or [],
            )
        if isinstance(tool, ApiToolBundle):
            return ToolApiEntity(
                author=tool.author,
                name=tool.operation_id,
                label=I18nObject(en_US=tool.operation_id, zh_Hans=tool.operation_id),
                description=I18nObject(en_US=tool.summary or "", zh_Hans=tool.summary or ""),
                parameters=tool.parameters,
                labels=labels or [],
            )<|MERGE_RESOLUTION|>--- conflicted
+++ resolved
@@ -75,29 +75,17 @@
             author=provider_controller.entity.identity.author,
             name=provider_controller.entity.identity.name,
             description=I18nObject(
-<<<<<<< HEAD
                 en_US=provider_controller.entity.identity.description.en_US,
                 zh_Hans=provider_controller.entity.identity.description.zh_Hans,
                 pt_BR=provider_controller.entity.identity.description.pt_BR,
-=======
-                en_US=provider_controller.identity.description.en_US,
-                zh_Hans=provider_controller.identity.description.zh_Hans,
-                pt_BR=provider_controller.identity.description.pt_BR,
-                ja_JP=provider_controller.identity.description.ja_JP,
->>>>>>> 64baedb4
+                ja_JP=provider_controller.entity.identity.description.ja_JP,
             ),
             icon=provider_controller.entity.identity.icon,
             label=I18nObject(
-<<<<<<< HEAD
                 en_US=provider_controller.entity.identity.label.en_US,
                 zh_Hans=provider_controller.entity.identity.label.zh_Hans,
                 pt_BR=provider_controller.entity.identity.label.pt_BR,
-=======
-                en_US=provider_controller.identity.label.en_US,
-                zh_Hans=provider_controller.identity.label.zh_Hans,
-                pt_BR=provider_controller.identity.label.pt_BR,
-                ja_JP=provider_controller.identity.label.ja_JP,
->>>>>>> 64baedb4
+                ja_JP=provider_controller.entity.identity.label.ja_JP,
             ),
             type=ToolProviderType.BUILT_IN,
             masked_credentials={},
