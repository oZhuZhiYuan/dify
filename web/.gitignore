# See https://help.github.com/articles/ignoring-files/ for more about ignoring files.

# dependencies
/node_modules
/.pnp
.pnp.js

# testing
/coverage

# next.js
/.next/
/out/

# production
/build

/.history

# misc
.DS_Store
*.pem

# debug
npm-debug.log*
yarn-debug.log*
yarn-error.log*
.pnpm-debug.log*

# local env files
.env*.local

# vercel
.vercel

# typescript
*.tsbuildinfo
next-env.d.ts

# npm
package-lock.json

# yarn
.pnp.cjs
.pnp.loader.mjs
.yarn/

.favorites.json
<<<<<<< HEAD

# storybook
/storybook-static
*storybook.log
=======
*storybook.log

# mise
mise.toml
>>>>>>> 99b0369f
<|MERGE_RESOLUTION|>--- conflicted
+++ resolved
@@ -46,14 +46,10 @@
 .yarn/
 
 .favorites.json
-<<<<<<< HEAD
 
 # storybook
 /storybook-static
 *storybook.log
-=======
-*storybook.log
 
 # mise
 mise.toml
->>>>>>> 99b0369f
