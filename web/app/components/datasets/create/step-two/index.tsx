--- conflicted
+++ resolved
@@ -675,11 +675,7 @@
                         value={maxChunkLength}
                         max={limitMaxChunkLength}
                         min={1}
-<<<<<<< HEAD
-                        onChange={e => setMax(Number.parseInt(e.target.value.replace(/^0+/, ''), 10))}
-=======
                         onChange={e => setMaxChunkLength(parseInt(e.target.value.replace(/^0+/, ''), 10))}
->>>>>>> 86291c13
                       />
                     </div>
                   </div>
