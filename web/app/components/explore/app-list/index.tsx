'use client'
<<<<<<< HEAD

import React, { useEffect } from 'react'
import cn from 'classnames'
=======
import type { FC } from 'react'
import React from 'react'
>>>>>>> dd961985
import { useRouter } from 'next/navigation'
import { useTranslation } from 'react-i18next'
import { useContext } from 'use-context-selector'
import useSWR from 'swr'
import Toast from '../../base/toast'
import s from './style.module.css'
import ExploreContext from '@/context/explore-context'
import type { App } from '@/models/explore'
import Category from '@/app/components/explore/category'
import AppCard from '@/app/components/explore/app-card'
import { fetchAppDetail, fetchAppList } from '@/service/explore'
import { createApp } from '@/service/apps'
import { useTabSearchParams } from '@/hooks/use-tab-searchparams'
import CreateAppModal from '@/app/components/explore/create-app-modal'
import type { CreateAppModalProps } from '@/app/components/explore/create-app-modal'
import Loading from '@/app/components/base/loading'
import { NEED_REFRESH_APP_LIST_KEY } from '@/config'
import { type AppMode } from '@/types/app'
import { useAppContext } from '@/context/app-context'

type AppsProps = {
  pageType?: PageType
}

export enum PageType {
  EXPLORE = 'explore',
  CREATE = 'create',
}

const Apps = ({
  pageType = PageType.EXPLORE,
}: AppsProps) => {
  const { t } = useTranslation()
  const { isCurrentWorkspaceManager } = useAppContext()
  const router = useRouter()
  const { hasEditPermission } = useContext(ExploreContext)
  const allCategoriesEn = t('explore.apps.allCategories')
  const [currCategory, setCurrCategory] = useTabSearchParams({
    defaultTab: allCategoriesEn,
  })
  const {
    data: { categories, allList },
  } = useSWR(
    ['/explore/apps'],
    () =>
      fetchAppList().then(({ categories, recommended_apps }) => ({
        categories,
        allList: recommended_apps.sort((a, b) => a.position - b.position),
      })),
    {
      fallbackData: {
        categories: [],
        allList: [],
      },
    },
  )

  const currList = (() => {
    if (currCategory === allCategoriesEn)
      return allList
    return allList.filter(item => item.category === currCategory)
  })()

  const [currApp, setCurrApp] = React.useState<App | null>(null)
  const [isShowCreateModal, setIsShowCreateModal] = React.useState(false)
<<<<<<< HEAD
  const onCreate: CreateAppModalProps['onConfirm'] = async ({ name, icon, icon_background, description }) => {
    const { app_model_config: model_config } = await fetchAppDetail(currApp?.app.id as string)
=======
  const onCreate: CreateAppModalProps['onConfirm'] = async ({
    name,
    icon,
    icon_background,
  }) => {
    const { app_model_config: model_config } = await fetchAppDetail(
      currApp?.app.id as string,
    )
>>>>>>> dd961985

    try {
      const app = await createApp({
        name,
        icon,
        icon_background,
        mode: currApp?.app.mode as AppMode,
        description,
        config: model_config,
      })
      setIsShowCreateModal(false)
      Toast.notify({
        type: 'success',
        message: t('app.newApp.appCreated'),
      })
      localStorage.setItem(NEED_REFRESH_APP_LIST_KEY, '1')
      router.push(
        `/app/${app.id}/${
          isCurrentWorkspaceManager ? 'configuration' : 'overview'
        }`,
      )
    }
    catch (e) {
      Toast.notify({ type: 'error', message: t('app.newApp.appCreateFailed') })
    }
  }

  if (!categories) {
    return (
      <div className="flex h-full items-center">
        <Loading type="area" />
      </div>
    )
  }

  return (
<<<<<<< HEAD
    <div className={cn(
      'flex flex-col border-l border-gray-200',
      pageType === PageType.EXPLORE ? 'h-full' : 'h-[calc(100%-76px)]',
    )}>
      {pageType === PageType.EXPLORE && (
        <div className='shrink-0 pt-6 px-12'>
          <div className={`mb-1 ${s.textGradient} text-xl font-semibold`}>{t('explore.apps.title')}</div>
          <div className='text-gray-500 text-sm'>{t('explore.apps.description')}</div>
        </div>
      )}
      <Category
        className={cn(pageType === PageType.EXPLORE ? 'mt-6 px-12' : 'px-8 py-2')}
=======
    <div className="h-full flex flex-col border-l border-gray-200">
      <div className="shrink-0 pt-6 px-12">
        <div className={`mb-1 ${s.textGradient} text-xl font-semibold`}>
          {t('explore.apps.title')}
        </div>
        <div className="text-gray-500 text-sm">
          {t('explore.apps.description')}
        </div>
      </div>
      <Category
        className="mt-6 px-12"
>>>>>>> dd961985
        list={categories}
        value={currCategory}
        onChange={setCurrCategory}
      />
<<<<<<< HEAD
      <div className={cn(
        'relative flex flex-1 pb-6 flex-col overflow-auto bg-gray-100 shrink-0 grow',
        pageType === PageType.EXPLORE ? 'mt-6' : 'mt-0 pt-2',
      )}>
        <nav
          className={cn(
            s.appList,
            'grid content-start shrink-0',
            pageType === PageType.EXPLORE ? 'gap-4 px-6 sm:px-12' : 'gap-3 px-8',
          )}>
=======
      <div className="relative flex flex-1 mt-6 pb-6 flex-col overflow-auto bg-gray-100 shrink-0 grow">
        <nav
          className={`${s.appList} grid content-start gap-4 px-6 sm:px-12 shrink-0`}
        >
>>>>>>> dd961985
          {currList.map(app => (
            <AppCard
              key={app.app_id}
              isExplore={pageType === PageType.EXPLORE}
              app={app}
              canCreate={hasEditPermission}
              onCreate={() => {
                setCurrApp(app)
                setIsShowCreateModal(true)
              }}
            />
          ))}
        </nav>
      </div>
      {isShowCreateModal && (
        <CreateAppModal
          appName={currApp?.app.name || ''}
          show={isShowCreateModal}
          onConfirm={onCreate}
          onHide={() => setIsShowCreateModal(false)}
        />
      )}
    </div>
  )
}

export default React.memo(Apps)<|MERGE_RESOLUTION|>--- conflicted
+++ resolved
@@ -1,12 +1,7 @@
 'use client'
-<<<<<<< HEAD
 
-import React, { useEffect } from 'react'
+import React from 'react'
 import cn from 'classnames'
-=======
-import type { FC } from 'react'
-import React from 'react'
->>>>>>> dd961985
 import { useRouter } from 'next/navigation'
 import { useTranslation } from 'react-i18next'
 import { useContext } from 'use-context-selector'
@@ -72,10 +67,6 @@
 
   const [currApp, setCurrApp] = React.useState<App | null>(null)
   const [isShowCreateModal, setIsShowCreateModal] = React.useState(false)
-<<<<<<< HEAD
-  const onCreate: CreateAppModalProps['onConfirm'] = async ({ name, icon, icon_background, description }) => {
-    const { app_model_config: model_config } = await fetchAppDetail(currApp?.app.id as string)
-=======
   const onCreate: CreateAppModalProps['onConfirm'] = async ({
     name,
     icon,
@@ -84,7 +75,6 @@
     const { app_model_config: model_config } = await fetchAppDetail(
       currApp?.app.id as string,
     )
->>>>>>> dd961985
 
     try {
       const app = await createApp({
@@ -102,8 +92,7 @@
       })
       localStorage.setItem(NEED_REFRESH_APP_LIST_KEY, '1')
       router.push(
-        `/app/${app.id}/${
-          isCurrentWorkspaceManager ? 'configuration' : 'overview'
+        `/app/${app.id}/${isCurrentWorkspaceManager ? 'configuration' : 'overview'
         }`,
       )
     }
@@ -121,7 +110,6 @@
   }
 
   return (
-<<<<<<< HEAD
     <div className={cn(
       'flex flex-col border-l border-gray-200',
       pageType === PageType.EXPLORE ? 'h-full' : 'h-[calc(100%-76px)]',
@@ -134,24 +122,10 @@
       )}
       <Category
         className={cn(pageType === PageType.EXPLORE ? 'mt-6 px-12' : 'px-8 py-2')}
-=======
-    <div className="h-full flex flex-col border-l border-gray-200">
-      <div className="shrink-0 pt-6 px-12">
-        <div className={`mb-1 ${s.textGradient} text-xl font-semibold`}>
-          {t('explore.apps.title')}
-        </div>
-        <div className="text-gray-500 text-sm">
-          {t('explore.apps.description')}
-        </div>
-      </div>
-      <Category
-        className="mt-6 px-12"
->>>>>>> dd961985
         list={categories}
         value={currCategory}
         onChange={setCurrCategory}
       />
-<<<<<<< HEAD
       <div className={cn(
         'relative flex flex-1 pb-6 flex-col overflow-auto bg-gray-100 shrink-0 grow',
         pageType === PageType.EXPLORE ? 'mt-6' : 'mt-0 pt-2',
@@ -162,12 +136,6 @@
             'grid content-start shrink-0',
             pageType === PageType.EXPLORE ? 'gap-4 px-6 sm:px-12' : 'gap-3 px-8',
           )}>
-=======
-      <div className="relative flex flex-1 mt-6 pb-6 flex-col overflow-auto bg-gray-100 shrink-0 grow">
-        <nav
-          className={`${s.appList} grid content-start gap-4 px-6 sm:px-12 shrink-0`}
-        >
->>>>>>> dd961985
           {currList.map(app => (
             <AppCard
               key={app.app_id}
