--- conflicted
+++ resolved
@@ -6,18 +6,12 @@
 import cn from '@/utils/classnames'
 import { switchWorkspace } from '@/service/common'
 import { useWorkspacesContext } from '@/context/workspace-context'
-<<<<<<< HEAD
-import HeaderBillingBtn from '@/app/components/billing/header-billing-btn'
-import { useProviderContext } from '@/context/provider-context'
-=======
->>>>>>> a9de7f24
 import { ToastContext } from '@/app/components/base/toast'
 
 const WorkplaceSelector = () => {
   const { t } = useTranslation()
   const { notify } = useContext(ToastContext)
   const { workspaces } = useWorkspacesContext()
-  const { enableBilling } = useProviderContext()
   const currentWorkspace = workspaces.find(v => v.current)
   const handleSwitchWorkspace = async (tenant_id: string) => {
     try {
@@ -71,16 +65,7 @@
                     workspaces.map(workspace => (
                       <div className='flex py-1 pl-3 pr-2 items-center gap-2 self-stretch hover:bg-state-base-hover rounded-lg' key={workspace.id} onClick={() => handleSwitchWorkspace(workspace.id)}>
                         <div className='flex items-center justify-center w-7 h-7 bg-[#EFF4FF] rounded-md text-xs font-medium text-primary-600'>{workspace.name[0].toLocaleUpperCase()}</div>
-<<<<<<< HEAD
-                        <div className='line-clamp-1 flex-grow overflow-hidden text-text-secondary text-ellipsis system-md-regular'>{workspace.name}</div>
-                        {enableBilling && (
-                          <div className='select-none'>
-                            <HeaderBillingBtn isDisplayOnly={true} />
-                          </div>
-                        )}
-=======
                         <div className='line-clamp-1 flex-grow overflow-hidden text-text-secondary text-ellipsis system-md-regular cursor-pointer'>{workspace.name}</div>
->>>>>>> a9de7f24
                       </div>
                     ))
                   }
