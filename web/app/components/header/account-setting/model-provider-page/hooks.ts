import {
  useCallback,
  useEffect,
  useMemo,
  useState,
} from 'react'
import useSWR, { useSWRConfig } from 'swr'
import { useContext } from 'use-context-selector'
import type {
  CustomConfigurationModelFixedFields,
  DefaultModel,
  DefaultModelResponse,
  Model,
  ModelProvider,
  ModelTypeEnum,
} from './declarations'
import {
  ConfigurationMethodEnum,
  ModelStatusEnum,
} from './declarations'
import I18n from '@/context/i18n'
import {
  fetchDefaultModal,
  fetchModelList,
  fetchModelProviderCredentials,
  fetchModelProviders,
  getPayUrl,
} from '@/service/common'
import { useProviderContext } from '@/context/provider-context'
import {
  useMarketplacePlugins,
} from '@/app/components/plugins/marketplace/hooks'
import type { Plugin } from '@/app/components/plugins/types'
import { PluginType } from '@/app/components/plugins/types'
<<<<<<< HEAD
// import { getMarketplacePluginsByCollectionId } from '@/app/components/plugins/marketplace/utils'
import type { MarketplaceCollection } from '@/app/components/plugins/marketplace/types'
=======
import { getMarketplacePluginsByCollectionId } from '@/app/components/plugins/marketplace/utils'
>>>>>>> 04054954

type UseDefaultModelAndModelList = (
  defaultModel: DefaultModelResponse | undefined,
  modelList: Model[],
) => [DefaultModel | undefined, (model: DefaultModel) => void]
export const useSystemDefaultModelAndModelList: UseDefaultModelAndModelList = (
  defaultModel,
  modelList,
) => {
  const currentDefaultModel = useMemo(() => {
    const currentProvider = modelList.find(provider => provider.provider === defaultModel?.provider.provider)
    const currentModel = currentProvider?.models.find(model => model.model === defaultModel?.model)
    const currentDefaultModel = currentProvider && currentModel && {
      model: currentModel.model,
      provider: currentProvider.provider,
    }

    return currentDefaultModel
  }, [defaultModel, modelList])
  const [defaultModelState, setDefaultModelState] = useState<DefaultModel | undefined>(currentDefaultModel)
  const handleDefaultModelChange = useCallback((model: DefaultModel) => {
    setDefaultModelState(model)
  }, [])
  useEffect(() => {
    setDefaultModelState(currentDefaultModel)
  }, [currentDefaultModel])

  return [defaultModelState, handleDefaultModelChange]
}

export const useLanguage = () => {
  const { locale } = useContext(I18n)
  return locale.replace('-', '_')
}

export const useProviderCredentialsAndLoadBalancing = (
  provider: string,
  configurationMethod: ConfigurationMethodEnum,
  configured?: boolean,
  currentCustomConfigurationModelFixedFields?: CustomConfigurationModelFixedFields,
) => {
  const { data: predefinedFormSchemasValue, mutate: mutatePredefined } = useSWR(
    (configurationMethod === ConfigurationMethodEnum.predefinedModel && configured)
      ? `/workspaces/current/model-providers/${provider}/credentials`
      : null,
    fetchModelProviderCredentials,
  )
  const { data: customFormSchemasValue, mutate: mutateCustomized } = useSWR(
    (configurationMethod === ConfigurationMethodEnum.customizableModel && currentCustomConfigurationModelFixedFields)
      ? `/workspaces/current/model-providers/${provider}/models/credentials?model=${currentCustomConfigurationModelFixedFields?.__model_name}&model_type=${currentCustomConfigurationModelFixedFields?.__model_type}`
      : null,
    fetchModelProviderCredentials,
  )

  const credentials = useMemo(() => {
    return configurationMethod === ConfigurationMethodEnum.predefinedModel
      ? predefinedFormSchemasValue?.credentials
      : customFormSchemasValue?.credentials
        ? {
          ...customFormSchemasValue?.credentials,
          ...currentCustomConfigurationModelFixedFields,
        }
        : undefined
  }, [
    configurationMethod,
    currentCustomConfigurationModelFixedFields,
    customFormSchemasValue?.credentials,
    predefinedFormSchemasValue?.credentials,
  ])

  const mutate = useMemo(() => () => {
    mutatePredefined()
    mutateCustomized()
  }, [mutateCustomized, mutatePredefined])

  return {
    credentials,
    loadBalancing: (configurationMethod === ConfigurationMethodEnum.predefinedModel
      ? predefinedFormSchemasValue
      : customFormSchemasValue
    )?.load_balancing,
    mutate,
  }
  // as ([Record<string, string | boolean | undefined> | undefined, ModelLoadBalancingConfig | undefined])
}

export const useModelList = (type: ModelTypeEnum) => {
  const { data, mutate, isLoading } = useSWR(`/workspaces/current/models/model-types/${type}`, fetchModelList)

  return {
    data: data?.data || [],
    mutate,
    isLoading,
  }
}

export const useDefaultModel = (type: ModelTypeEnum) => {
  const { data, mutate, isLoading } = useSWR(`/workspaces/current/default-model?model_type=${type}`, fetchDefaultModal)

  return {
    data: data?.data,
    mutate,
    isLoading,
  }
}

export const useCurrentProviderAndModel = (modelList: Model[], defaultModel?: DefaultModel) => {
  const currentProvider = modelList.find(provider => provider.provider === defaultModel?.provider)
  const currentModel = currentProvider?.models.find(model => model.model === defaultModel?.model)

  return {
    currentProvider,
    currentModel,
  }
}

export const useTextGenerationCurrentProviderAndModelAndModelList = (defaultModel?: DefaultModel) => {
  const { textGenerationModelList } = useProviderContext()
  const activeTextGenerationModelList = textGenerationModelList.filter(model => model.status === ModelStatusEnum.active)
  const {
    currentProvider,
    currentModel,
  } = useCurrentProviderAndModel(textGenerationModelList, defaultModel)

  return {
    currentProvider,
    currentModel,
    textGenerationModelList,
    activeTextGenerationModelList,
  }
}

export const useModelListAndDefaultModel = (type: ModelTypeEnum) => {
  const { data: modelList } = useModelList(type)
  const { data: defaultModel } = useDefaultModel(type)

  return {
    modelList,
    defaultModel,
  }
}

export const useModelListAndDefaultModelAndCurrentProviderAndModel = (type: ModelTypeEnum) => {
  const { modelList, defaultModel } = useModelListAndDefaultModel(type)
  const { currentProvider, currentModel } = useCurrentProviderAndModel(
    modelList,
    { provider: defaultModel?.provider.provider || '', model: defaultModel?.model || '' },
  )

  return {
    modelList,
    defaultModel,
    currentProvider,
    currentModel,
  }
}

export const useUpdateModelList = () => {
  const { mutate } = useSWRConfig()

  const updateModelList = useCallback((type: ModelTypeEnum) => {
    mutate(`/workspaces/current/models/model-types/${type}`)
  }, [mutate])

  return updateModelList
}

export const useAnthropicBuyQuota = () => {
  const [loading, setLoading] = useState(false)

  const handleGetPayUrl = async () => {
    if (loading)
      return

    setLoading(true)
    try {
      const res = await getPayUrl('/workspaces/current/model-providers/anthropic/checkout-url')

      window.location.href = res.url
    }
    finally {
      setLoading(false)
    }
  }

  return handleGetPayUrl
}

export const useModelProviders = () => {
  const { data: providersData, mutate, isLoading } = useSWR('/workspaces/current/model-providers', fetchModelProviders)

  return {
    data: providersData?.data || [],
    mutate,
    isLoading,
  }
}

export const useUpdateModelProviders = () => {
  const { mutate } = useSWRConfig()

  const updateModelProviders = useCallback(() => {
    mutate('/workspaces/current/model-providers')
  }, [mutate])

  return updateModelProviders
}

<<<<<<< HEAD
export const useMarketplace = () => {
  const [marketplaceCollections] = useState<MarketplaceCollection[]>([])
  const [marketplaceCollectionPluginsMap] = useState<Record<string, Plugin[]>>()
  const [isLoading] = useState(false)

  // const getCollectionPlugins = useCallback(async () => {
  //   setIsLoading(true)
  //   const collectionPlugins = await getMarketplacePluginsByCollectionId('')
  //   setIsLoading(false)

  //   setCollectionPlugins(collectionPlugins)
  // }, [])

  // useEffect(() => {
  //   getCollectionPlugins()
  // }, [getCollectionPlugins])

  return {
    isLoading,
    marketplaceCollections,
    marketplaceCollectionPluginsMap,
  }
}

=======
>>>>>>> 04054954
export const useMarketplaceAllPlugins = (providers: ModelProvider[], searchText: string) => {
  const exclude = useMemo(() => {
    return providers.map(provider => provider.provider.replace(/(.+)\/([^/]+)$/, '$1'))
  }, [providers])
<<<<<<< HEAD
=======
  const [collectionPlugins, setCollectionPlugins] = useState<Plugin[]>([])
>>>>>>> 04054954

  const {
    plugins,
    queryPlugins,
    queryPluginsWithDebounced,
    isLoading,
  } = useMarketplacePlugins()

<<<<<<< HEAD
=======
  const getCollectionPlugins = useCallback(async () => {
    const collectionPlugins = await getMarketplacePluginsByCollectionId('__model-settings-pinned-models')

    setCollectionPlugins(collectionPlugins)
  }, [])

  useEffect(() => {
    getCollectionPlugins()
  }, [getCollectionPlugins])

>>>>>>> 04054954
  useEffect(() => {
    if (searchText) {
      queryPluginsWithDebounced({
        query: searchText,
        category: PluginType.model,
        exclude,
        type: 'plugin',
      })
    }
    else {
      queryPlugins({
        query: '',
        category: PluginType.model,
        type: 'plugin',
        pageSize: 1000,
        exclude,
      })
    }
  }, [queryPlugins, queryPluginsWithDebounced, searchText, exclude])

<<<<<<< HEAD
  return {
    plugins: plugins?.filter(plugin => plugin.type !== 'bundle'),
=======
  const allPlugins = useMemo(() => {
    const allPlugins = [...collectionPlugins.filter(plugin => !exclude.includes(plugin.plugin_id))]

    if (plugins?.length) {
      for (let i = 0; i < plugins.length; i++) {
        const plugin = plugins[i]

        if (plugin.type !== 'bundle' && !allPlugins.find(p => p.plugin_id === plugin.plugin_id))
          allPlugins.push(plugin)
      }
    }

    return allPlugins
  }, [plugins, collectionPlugins, exclude])

  return {
    plugins: allPlugins,
>>>>>>> 04054954
    isLoading,
  }
}<|MERGE_RESOLUTION|>--- conflicted
+++ resolved
@@ -32,12 +32,7 @@
 } from '@/app/components/plugins/marketplace/hooks'
 import type { Plugin } from '@/app/components/plugins/types'
 import { PluginType } from '@/app/components/plugins/types'
-<<<<<<< HEAD
-// import { getMarketplacePluginsByCollectionId } from '@/app/components/plugins/marketplace/utils'
-import type { MarketplaceCollection } from '@/app/components/plugins/marketplace/types'
-=======
 import { getMarketplacePluginsByCollectionId } from '@/app/components/plugins/marketplace/utils'
->>>>>>> 04054954
 
 type UseDefaultModelAndModelList = (
   defaultModel: DefaultModelResponse | undefined,
@@ -246,41 +241,11 @@
   return updateModelProviders
 }
 
-<<<<<<< HEAD
-export const useMarketplace = () => {
-  const [marketplaceCollections] = useState<MarketplaceCollection[]>([])
-  const [marketplaceCollectionPluginsMap] = useState<Record<string, Plugin[]>>()
-  const [isLoading] = useState(false)
-
-  // const getCollectionPlugins = useCallback(async () => {
-  //   setIsLoading(true)
-  //   const collectionPlugins = await getMarketplacePluginsByCollectionId('')
-  //   setIsLoading(false)
-
-  //   setCollectionPlugins(collectionPlugins)
-  // }, [])
-
-  // useEffect(() => {
-  //   getCollectionPlugins()
-  // }, [getCollectionPlugins])
-
-  return {
-    isLoading,
-    marketplaceCollections,
-    marketplaceCollectionPluginsMap,
-  }
-}
-
-=======
->>>>>>> 04054954
 export const useMarketplaceAllPlugins = (providers: ModelProvider[], searchText: string) => {
   const exclude = useMemo(() => {
     return providers.map(provider => provider.provider.replace(/(.+)\/([^/]+)$/, '$1'))
   }, [providers])
-<<<<<<< HEAD
-=======
   const [collectionPlugins, setCollectionPlugins] = useState<Plugin[]>([])
->>>>>>> 04054954
 
   const {
     plugins,
@@ -289,8 +254,6 @@
     isLoading,
   } = useMarketplacePlugins()
 
-<<<<<<< HEAD
-=======
   const getCollectionPlugins = useCallback(async () => {
     const collectionPlugins = await getMarketplacePluginsByCollectionId('__model-settings-pinned-models')
 
@@ -301,7 +264,6 @@
     getCollectionPlugins()
   }, [getCollectionPlugins])
 
->>>>>>> 04054954
   useEffect(() => {
     if (searchText) {
       queryPluginsWithDebounced({
@@ -322,10 +284,6 @@
     }
   }, [queryPlugins, queryPluginsWithDebounced, searchText, exclude])
 
-<<<<<<< HEAD
-  return {
-    plugins: plugins?.filter(plugin => plugin.type !== 'bundle'),
-=======
   const allPlugins = useMemo(() => {
     const allPlugins = [...collectionPlugins.filter(plugin => !exclude.includes(plugin.plugin_id))]
 
@@ -343,7 +301,6 @@
 
   return {
     plugins: allPlugins,
->>>>>>> 04054954
     isLoading,
   }
 }