--- conflicted
+++ resolved
@@ -274,13 +274,9 @@
             <Input
               placeholder={t('workflow.chatVariable.modal.namePlaceholder') || ''}
               value={name}
-<<<<<<< HEAD
-              onChange={e => handleNameChange(e.target.value)}
-=======
               onChange={e => setName(e.target.value || '')}
               onBlur={e => checkVariableName(e.target.value)}
               type='text'
->>>>>>> 2726fb3d
             />
           </div>
         </div>
