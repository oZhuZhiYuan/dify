html[data-theme="light"] {
  --color-chatbot-bg: linear-gradient(180deg,
      rgba(249, 250, 251, 0.9) 0%,
      rgba(242, 244, 247, 0.9) 90.48%);
  --color-chat-bubble-bg: linear-gradient(180deg,
      #fff 0%,
      rgba(255, 255, 255, 0.6) 100%);
  --color-workflow-process-bg: linear-gradient(90deg,
      rgba(200, 206, 218, 0.2) 0%,
      rgba(200, 206, 218, 0.04) 100%);
  --color-marketplace-divider-bg: linear-gradient(90deg,
      rgba(16, 24, 40, 0.08) 0%,
      rgba(255, 255, 255, 0) 100%);
  --color-marketplace-plugin-empty: linear-gradient(180deg,
      rgba(255, 255, 255, 0) 0%,
      #fcfcfd 100%);
  --color-toast-success-bg: linear-gradient(92deg,
      rgba(23, 178, 106, 0.25) 0%,
      rgba(255, 255, 255, 0) 100%);
  --color-toast-warning-bg: linear-gradient(92deg,
      rgba(247, 144, 9, 0.25) 0%,
      rgba(255, 255, 255, 0) 100%);
  --color-toast-error-bg: linear-gradient(92deg,
      rgba(240, 68, 56, 0.25) 0%,
      rgba(255, 255, 255, 0) 100%);
  --color-toast-info-bg: linear-gradient(92deg,
      rgba(11, 165, 236, 0.25) 0%),
  --color-account-teams-bg: linear-gradient(271deg,
    rgba(249, 250, 251, 0.9) -0.1%,
<<<<<<< HEAD
    rgba(242, 244, 247, 0.9) 98.26%);
  --mask-top2bottom-gray-50-to-transparent: linear-gradient(180deg,
=======
    rgba(242, 244, 247, 0.9) 98.26%
  );
  --color-dataset-chunk-process-success-bg: linear-gradient(92deg, rgba(23, 178, 106, 0.25) 0%, rgba(255, 255, 255, 0.00) 100%);
  --color-dataset-chunk-process-error-bg: linear-gradient(92deg, rgba(240, 68, 56, 0.25) 0%, rgba(255, 255, 255, 0.00) 100%);
  --color-dataset-chunk-detail-card-hover-bg: linear-gradient(180deg, #F2F4F7 0%, #F9FAFB 100%);
  --color-dataset-child-chunk-expand-btn-bg: linear-gradient(90deg, rgba(200, 206, 218, 0.20) 0%, rgba(200, 206, 218, 0.04) 100%);
  --color-dataset-option-card-blue-gradient: linear-gradient(90deg, #F2F4F7 0%, #F9FAFB 100%);
  --color-dataset-option-card-purple-gradient: linear-gradient(90deg, #F0EEFA 0%, #F9FAFB 100%);
  --color-dataset-option-card-orange-gradient: linear-gradient(90deg, #F8F2EE 0%, #F9FAFB 100%);
  --color-dataset-chunk-list-mask-bg: linear-gradient(180deg, rgba(255, 255, 255, 0.00) 0%, #FCFCFD 100%);
  --mask-top2bottom-gray-50-to-transparent: linear-gradient(
    180deg,
>>>>>>> 8339d2c7
    rgba(200, 206, 218, 0.2) 0%,
    rgba(255, 255, 255, 0) 100%);
}<|MERGE_RESOLUTION|>--- conflicted
+++ resolved
@@ -27,10 +27,6 @@
       rgba(11, 165, 236, 0.25) 0%),
   --color-account-teams-bg: linear-gradient(271deg,
     rgba(249, 250, 251, 0.9) -0.1%,
-<<<<<<< HEAD
-    rgba(242, 244, 247, 0.9) 98.26%);
-  --mask-top2bottom-gray-50-to-transparent: linear-gradient(180deg,
-=======
     rgba(242, 244, 247, 0.9) 98.26%
   );
   --color-dataset-chunk-process-success-bg: linear-gradient(92deg, rgba(23, 178, 106, 0.25) 0%, rgba(255, 255, 255, 0.00) 100%);
@@ -43,7 +39,6 @@
   --color-dataset-chunk-list-mask-bg: linear-gradient(180deg, rgba(255, 255, 255, 0.00) 0%, #FCFCFD 100%);
   --mask-top2bottom-gray-50-to-transparent: linear-gradient(
     180deg,
->>>>>>> 8339d2c7
     rgba(200, 206, 218, 0.2) 0%,
     rgba(255, 255, 255, 0) 100%);
 }